--- conflicted
+++ resolved
@@ -112,13 +112,9 @@
 # Find the MySQL client library
 find_library(MYSQLCLIENT_LIB 
     NAMES mysqlclient
-<<<<<<< HEAD
-    PATHS /opt/homebrew/Cellar/mysql-client/9.2.0/lib /opt/homebrew/lib /usr/local/lib
-=======
     PATHS   /usr/lib/x86_64-linux-gnu
             /usr/local/lib
-            /opt/homebrew/lib
->>>>>>> e9e25d9a
+            /opt/homebrew/Cellar/mysql-client/9.2.0/lib /opt/homebrew/lib
 )
 if(NOT MYSQLCLIENT_LIB)
     message(FATAL_ERROR "MySQL client library not found")
