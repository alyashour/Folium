--- conflicted
+++ resolved
@@ -1,11 +1,3 @@
-/**
- * @file dispatcher.cc
- * @brief Dispatcher module for managing thread pools in the Folium server.
- *
- * This file defines the Dispatcher class, which routes incoming tasks (F_Task)
- * to worker threads and calls processTask(...) to handle each task's logic.
- */
-
 #include "dispatcher.h"
 
 #include <mutex>
@@ -14,814 +6,34 @@
 #include <atomic>
 #include <condition_variable>
 #include <queue>
-#include <stdexcept>
-#include <sstream>
-#include <filesystem>
-#include <chrono>
-#include <iomanip>
-
-#include <nlohmann/json.hpp>
 
 #include "util.h"
 #include "logger.h"
 #include "f_task.h"
-#include "auth.h"
-#include "data_access_layer.h"
 #include "fifo_channel.h"
 
-// We may need MySQL calls if we do direct queries:
-#ifdef USE_MYSQL
-#include <mysql/mysql.h>
-#endif
-
-using json = nlohmann::json;
 using namespace dispatcher;
 
 constexpr double MIN_SLEEP = 2, MAX_SLEEP = 3; // seconds
 
-// ---------------------------------------------------------
-// Forward Declarations of Helper Subfunctions
-// ---------------------------------------------------------
-static F_Task handleSystemTask(F_Task &task);
-static F_Task handleAuthTask(F_Task &task);
-static F_Task handleClassesTask(F_Task &task);
-static F_Task handleNotesTask(F_Task &task);
-
-// ---------------------------------------------------------
-// Main processTask function
-// ---------------------------------------------------------
 F_Task processTask(F_Task &task)
 {
     logger::logS("Processing task: ", task.type_);
-
-    try
-    {
-        switch (task.type_)
-        {
-        // 1. System / Basic
-        case F_TaskType::PING:
-        case F_TaskType::SYSKILL:
-        case F_TaskType::ERROR:
-            return handleSystemTask(task);
-
-        // 2. Auth
-        case F_TaskType::REGISTER:
-        case F_TaskType::SIGN_IN:
-        case F_TaskType::LOG_OUT:
-        case F_TaskType::AUTH_REFRESH:
-        case F_TaskType::AUTH_CHANGE_PASSWORD:
-            return handleAuthTask(task);
-
-        // 3. Classes
-        case F_TaskType::GET_CLASSES:
-        case F_TaskType::GET_ME_CLASSES:
-        case F_TaskType::POST_ME_CLASSES:
-        case F_TaskType::PUT_CLASS:
-        case F_TaskType::DELETE_CLASS:
-        case F_TaskType::GET_CLASS_DETAILS:
-        case F_TaskType::GET_CLASS_OWNER:
-        case F_TaskType::GET_CLASS_NAME:
-        case F_TaskType::GET_CLASS_DESCRIPTION:
-        case F_TaskType::GET_CLASS_BIGNOTE:
-        case F_TaskType::GET_CLASS_TITLE:
-            return handleClassesTask(task);
-
-        // 4. Notes
-        case F_TaskType::POST_UPLOAD_NOTE:
-        case F_TaskType::PUT_BIGNOTE_EDIT:
-        case F_TaskType::GET_BIGNOTE_HISTORY:
-        case F_TaskType::GET_BIGNOTE_EXPORT:
-        // If you still use CREATE_NOTE / EDIT_NOTE:
-        case F_TaskType::CREATE_NOTE:
-        case F_TaskType::EDIT_NOTE:
-            return handleNotesTask(task);
-
-        // 5. Fallback
-        default:
-        {
-            task.data_ = {
-                {"statusCode", 400},
-                {"error", "Unrecognized or unimplemented task type"}};
-            return task;
-        }
-        }
+    
+    // Ensure PING tasks get proper responses
+    if (task.type_ == F_TaskType::PING) {
+        task.data_ = {{"status", "success"}, {"message", "pong from dispatch"}};
+        logger::log("Created PING response with data payload");
     }
-    catch (const std::exception &ex)
-    {
-        task.data_ = {
-            {"statusCode", 500},
-            {"error", ex.what()}};
-    }
-
+    
     logger::logS("Done processing task: ", task.type_);
     return task;
 }
 
-// ---------------------------------------------------------
-// Subfunction: handleSystemTask
-// ---------------------------------------------------------
-static F_Task handleSystemTask(F_Task &task)
-{
-    switch (task.type_)
-    {
-    case F_TaskType::PING:
-    {
-        task.data_ = {
-            {"statusCode", 200},
-            {"message", "pong from dispatch"}};
-        break;
-    }
-    case F_TaskType::SYSKILL:
-    {
-        // Typically handled in the main loop, but if we get here:
-        task.data_ = {
-            {"statusCode", 200},
-            {"message", "SYSKILL acknowledged"}};
-        break;
-    }
-    case F_TaskType::ERROR:
-    default:
-    {
-        // Just pass along or add an error if missing
-        if (!task.data_.contains("error"))
-            task.data_["error"] = "Unknown error occurred.";
-        if (!task.data_.contains("statusCode"))
-            task.data_["statusCode"] = 400;
-        break;
-    }
-    }
-    return task;
-}
-
-// ---------------------------------------------------------
-// Subfunction: handleAuthTask
-// ---------------------------------------------------------
-static F_Task handleAuthTask(F_Task &task)
-{
-    auto &req = task.data_;
-
-    switch (task.type_)
-    {
-    case F_TaskType::REGISTER:
-    {
-        // POST /api/auth/register
-        if (!req.contains("username") || !req.contains("password"))
-        {
-            req = {{"statusCode", 400}, {"error", "Missing username or password"}};
-            break;
-        }
-        std::string username = req["username"];
-        std::string password = req["password"];
-
-        if (username.size() < auth::MIN_USERNAME_LENGTH || password.size() < auth::MIN_PASSWORD_LENGTH)
-        {
-            req = {{"statusCode", 400}, {"error", "Username/password too short"}};
-            break;
-        }
-
-        try
-        {
-            int newUserId = auth::registerUser(username, password);
-            req = {
-                {"statusCode", 201},
-                {"message", "User registered successfully"},
-                {"userId", newUserId}};
-        }
-        catch (const std::runtime_error &e)
-        {
-            // E.g. if user already exists
-            req = {{"statusCode", 400}, {"error", e.what()}};
-        }
-        break;
-    }
-    case F_TaskType::SIGN_IN:
-    {
-        // POST /api/auth/login
-        if (!req.contains("username") || !req.contains("password"))
-        {
-            req = {{"statusCode", 400}, {"error", "Missing username or password"}};
-            break;
-        }
-        std::string username = req["username"];
-        std::string password = req["password"];
-
-        std::string errMsg;
-        if (!auth::check_credentials(username, password, errMsg))
-        {
-            req = {
-                {"statusCode", 401},
-                {"error", errMsg.empty() ? "Invalid credentials" : errMsg}};
-        }
-        else
-        {
-            std::string token = auth::login(username);
-            if (token.empty())
-            {
-                req = {{"statusCode", 401}, {"error", "Could not generate token"}};
-            }
-            else
-            {
-                std::string sessionId = "sess-" + username;
-                req = {
-                    {"statusCode", 200},
-                    {"token", token},
-                    {"sessionId", sessionId}};
-            }
-        }
-        break;
-    }
-    case F_TaskType::LOG_OUT:
-    {
-        // POST /api/auth/logout
-        if (!req.contains("token"))
-        {
-            req = {{"statusCode", 401}, {"error", "Missing or invalid token"}};
-            break;
-        }
-        // In a stateless JWT system, we typically do nothing server-side
-        req = {{"statusCode", 200}, {"message", "Logout successful"}};
-        break;
-    }
-    case F_TaskType::AUTH_REFRESH:
-    {
-        // POST /api/auth/refresh-token
-        if (!req.contains("refreshToken"))
-        {
-            req = {{"statusCode", 401}, {"error", "Missing refresh token"}};
-            break;
-        }
-        std::string oldToken = req["refreshToken"];
-        try
-        {
-            std::string newToken = auth::refreshToken(oldToken);
-            std::string newRefresh = "REFRESH-XYZ"; // or generate a new one
-            req = {
-                {"statusCode", 200},
-                {"token", newToken},
-            };
-        }
-        catch (const std::runtime_error &ex)
-        {
-            req = {{"statusCode", 401}, {"error", ex.what()}};
-        }
-        break;
-    }
-    case F_TaskType::AUTH_CHANGE_PASSWORD:
-    {
-        // POST /api/auth/change-password
-        if (!req.contains("username") || !req.contains("currentPassword") || !req.contains("newPassword"))
-        {
-            req = {{"statusCode", 400}, {"error", "Missing required fields"}};
-            break;
-        }
-        std::string user = req["username"];
-        std::string oldPw = req["currentPassword"];
-        std::string newPw = req["newPassword"];
-
-<<<<<<< HEAD
-    
-
-    // Start the listener thread. The callback will be invoked for each IPC task received.
-    // The FIFO paths are already stored in the object.
-    void DispatcherImpl::startListener(const std::function<void(const F_Task &)> &callback)
-=======
-        bool ok = auth::changePassword(user, oldPw, newPw);
-        if (!ok)
-        {
-            req = {{"statusCode", 400}, {"error", "Could not change password"}};
-        }
-        else
-        {
-            req = {{"statusCode", 200}, {"message", "Password changed successfully"}};
-        }
-        break;
-    }
-    default:
->>>>>>> 5487da20
-    {
-        req = {{"statusCode", 400}, {"error", "Unknown Auth task"}};
-        break;
-    }
-    }
-    return task;
-}
-
-// ---------------------------------------------------------
-// Subfunction: handleClassesTask
-// ---------------------------------------------------------
-static F_Task handleClassesTask(F_Task &task)
-{
-    auto &req = task.data_;
-
-    try
-    {
-        switch (task.type_)
-        {
-        case F_TaskType::GET_CLASSES:
-        {
-            // GET /api/classes (no auth required)
-            // Example using "DAL::getClassIds(0)" if 0 means "all classes"
-            // Then read each class’s metadata from, say, "class_X.json"
-            // Or if you maintain them in a DB, do direct queries here.
-
-            // For demonstration, let's do a DB approach (if you have MySQL behind DAL).
-            // If you have no direct DB approach, adapt to your own "DAL::..." calls.
-
-            // Here we do a minimal approach using your existing DAL:
-            std::vector<int> allCids = DAL::getClassIds(0); // 0 meaning "all"
-            json classArr = json::array();
-
-            for (auto cid : allCids)
-            {
-                // Maybe each class is in a JSON file "class_<cid>.json"
-                std::string path = "class_" + std::to_string(cid) + ".json";
-                if (std::filesystem::exists(path))
-                {
-                    auto cData = DAL::readJsonFile(path);
-                    classArr.push_back(cData);
-                }
-                else
-                {
-                    // If no file, skip or fill partial
-                    // (In real code, you might do more robust queries.)
-                }
-            }
-            req = {
-                {"statusCode", 200},
-                {"classes", classArr}};
-            break;
-        }
-        case F_TaskType::GET_ME_CLASSES:
-        {
-            // GET /api/me/classes
-            if (!req.contains("userId"))
-            {
-                req = {{"statusCode", 401}, {"error", "Missing userId"}};
-                break;
-            }
-            int userId = req["userId"];
-            auto cids = DAL::getClassIds(userId); // existing DAL function
-            json out = json::array();
-
-            for (auto cid : cids)
-            {
-                std::string path = "class_" + std::to_string(cid) + ".json";
-                if (std::filesystem::exists(path))
-                {
-                    out.push_back(DAL::readJsonFile(path));
-                }
-            }
-            req = {
-                {"statusCode", 200},
-                {"classes", out}};
-            break;
-        }
-        case F_TaskType::POST_ME_CLASSES:
-        {
-            // POST /api/me/classes => create a new class
-            // Expect: {"userId", "name", "classId", "description" (optional)}
-            if (!req.contains("userId") || !req.contains("name") || !req.contains("classId"))
-            {
-                req = {{"statusCode", 400}, {"error", "Missing userId, name, or classId"}};
-                break;
-            }
-            int userId = req["userId"];
-            std::string name = req["name"];
-            std::string classIdStr = req["classId"];
-            std::string desc = req.value("description", "");
-
-<<<<<<< HEAD
-    // Listener function that continuously reads IPC tasks.
-    void DispatcherImpl::listen(const std::function<void(const F_Task &)> &callback)
-    {
-        // Open FIFO channels (blocking mode, auto-create if needed is assumed)
-        ipc::Task ipcTask;
-        while (!stopFlag)
-=======
-            // We'll store to a JSON file "class_<classId>.json" for demonstration
-            // Or you might do a direct DB insert
-            json cls = {
-                {"classId", classIdStr},
-                {"name", name},
-                {"owner", std::to_string(userId)},
-                {"ownerId", std::to_string(userId)},
-                {"description", desc}};
-            // Save file
-            std::string path = "class_" + classIdStr + ".json";
-            DAL::writeJsonFile(cls); // by default writes to a single JSON?
-                                     // (Your DAL might need a function signature:
-                                     //  writeJsonFile(cls, path).)
-
-            // Also associate user -> class if you store that in user_classes or a file
-            // For demonstration, we skip that detail or do partial.
-
-            req = {
-                {"statusCode", 201},
-                {"message", "Class created successfully"},
-                {"classId", classIdStr}};
-            break;
-        }
-        case F_TaskType::PUT_CLASS:
->>>>>>> 5487da20
-        {
-            // PUT /api/me/classes/{classId}
-            if (!req.contains("userId") || !req.contains("classId"))
-            {
-                req = {{"statusCode", 400}, {"error", "Missing userId or classId"}};
-                break;
-            }
-            std::string classIdStr = req["classId"];
-            std::string path = "class_" + classIdStr + ".json";
-
-            if (!std::filesystem::exists(path))
-            {
-                req = {{"statusCode", 404}, {"error", "Class not found"}};
-                break;
-            }
-            auto clsData = DAL::readJsonFile(path);
-
-            if (req.contains("name"))
-            {
-                clsData["name"] = req["name"];
-            }
-            if (req.contains("description"))
-            {
-                clsData["description"] = req["description"];
-            }
-            // Possibly check if user is actually the owner
-            // if (clsData["ownerId"].get<std::string>() != std::to_string(req["userId"])) {
-            //     req = {{"statusCode", 403}, {"error", "No permission"}};
-            //     break;
-            // }
-
-            // Overwrite
-            DAL::writeJsonFile(clsData); // or a variant that takes a path
-
-            req = {
-                {"statusCode", 200},
-                {"message", "Class updated successfully"}};
-            break;
-        }
-        case F_TaskType::DELETE_CLASS:
-        {
-            // DELETE /api/me/classes/{classId}
-            if (!req.contains("userId") || !req.contains("classId"))
-            {
-                req = {{"statusCode", 400}, {"error", "Missing userId or classId"}};
-                break;
-            }
-            std::string classIdStr = req["classId"];
-            std::string path = "class_" + classIdStr + ".json";
-
-            if (!std::filesystem::exists(path))
-            {
-                req = {{"statusCode", 404}, {"error", "Class not found"}};
-                break;
-            }
-            // Check if user is owner or just removing enrollment
-            auto clsData = DAL::readJsonFile(path);
-            std::string ownerId = clsData.value("ownerId", "");
-            std::string userId = req["userId"].get<std::string>();
-
-            if (ownerId == userId)
-            {
-                // Remove entire class
-                std::filesystem::remove(path);
-                req = {
-                    {"statusCode", 200},
-                    {"message", "Class fully deleted by owner"}};
-            }
-            else
-            {
-                // Not owner => just "unenroll"
-                // Real code would remove a record from user_classes table or a file.
-                req = {
-                    {"statusCode", 200},
-                    {"message", "User unenrolled from class"}};
-            }
-            break;
-        }
-        case F_TaskType::GET_CLASS_DETAILS:
-        {
-            // GET /api/me/classes/{classId}
-            if (!req.contains("userId") || !req.contains("classId"))
-            {
-                req = {{"statusCode", 401}, {"error", "Unauthorized or missing classId"}};
-                break;
-            }
-            std::string classIdStr = req["classId"];
-            std::string path = "class_" + classIdStr + ".json";
-            if (!std::filesystem::exists(path))
-            {
-                req = {{"statusCode", 404}, {"error", "Class not found"}};
-                break;
-            }
-            auto cls = DAL::readJsonFile(path);
-            // Check if user is enrolled or owner. If not, 403. (Skipping here for brevity.)
-            // Return everything in the JSON as part of the response
-            // but conform to your README’s keys: id, owner, name, description, bigNote, title
-            req = {
-                {"statusCode", 200},
-                {"id", cls.value("classId", "")},
-                {"owner", cls.value("ownerId", "")},
-                {"name", cls.value("name", "")},
-                {"description", cls.value("description", "")},
-                // For demonstration:
-                {"bigNote", cls.value("bigNote", "All combined notes...")},
-                {"title", cls.value("title", "Untitled")}};
-            break;
-        }
-        case F_TaskType::GET_CLASS_OWNER:
-        {
-            // GET /api/me/classes/{classId}/owner
-            if (!req.contains("userId") || !req.contains("classId"))
-            {
-                req = {{"statusCode", 401}, {"error", "Missing or invalid"}};
-                break;
-            }
-            std::string classIdStr = req["classId"];
-            std::string path = "class_" + classIdStr + ".json";
-            if (!std::filesystem::exists(path))
-            {
-                req = {{"statusCode", 404}, {"error", "Class not found"}};
-                break;
-            }
-            auto cls = DAL::readJsonFile(path);
-            // user check omitted
-            req = {
-                {"statusCode", 200},
-                {"ownerId", cls.value("ownerId", "")},
-                {"ownerName", cls.value("owner", "someOwnerUsername")},
-                {"ownerContact", cls.value("ownerContact", "unknown")}};
-            break;
-        }
-        case F_TaskType::GET_CLASS_NAME:
-        {
-            if (!req.contains("userId") || !req.contains("classId"))
-            {
-                req = {{"statusCode", 401}, {"error", "Missing userId or classId"}};
-                break;
-            }
-            std::string path = "class_" + std::string(req["classId"]) + ".json";
-            if (!std::filesystem::exists(path))
-            {
-                req = {{"statusCode", 404}, {"error", "Class not found"}};
-                break;
-            }
-            auto cls = DAL::readJsonFile(path);
-            req = {
-                {"statusCode", 200},
-                {"name", cls.value("name", "")}};
-            break;
-        }
-        case F_TaskType::GET_CLASS_DESCRIPTION:
-        {
-            if (!req.contains("userId") || !req.contains("classId"))
-            {
-                req = {{"statusCode", 401}, {"error", "Missing info"}};
-                break;
-            }
-            std::string path = "class_" + std::string(req["classId"]) + ".json";
-            if (!std::filesystem::exists(path))
-            {
-                req = {{"statusCode", 404}, {"error", "Class not found"}};
-                break;
-            }
-            auto cls = DAL::readJsonFile(path);
-            req = {
-                {"statusCode", 200},
-                {"description", cls.value("description", "")}};
-            break;
-        }
-        case F_TaskType::GET_CLASS_BIGNOTE:
-        {
-            if (!req.contains("userId") || !req.contains("classId"))
-            {
-                req = {{"statusCode", 401}, {"error", "Missing userId or classId"}};
-                break;
-            }
-            std::string path = "class_" + std::string(req["classId"]) + ".json";
-            if (!std::filesystem::exists(path))
-            {
-                req = {{"statusCode", 404}, {"error", "Class not found"}};
-                break;
-            }
-            auto cls = DAL::readJsonFile(path);
-
-            // Build a bigNote object from the stored data
-            json bigNoteObj = {
-                {"content", cls.value("bigNote", "")},
-                {"title", cls.value("title", "")},
-                {"lastUpdated", cls.value("bigNoteUpdated", "")},
-                {"contributors", json::array()},
-                {"sections", json::array()}};
-            req = {
-                {"statusCode", 200},
-                {"bigNote", bigNoteObj}};
-            break;
-        }
-        case F_TaskType::GET_CLASS_TITLE:
-        {
-            if (!req.contains("userId") || !req.contains("classId"))
-            {
-                req = {{"statusCode", 401}, {"error", "Missing userId or classId"}};
-                break;
-            }
-            std::string path = "class_" + std::string(req["classId"]) + ".json";
-            if (!std::filesystem::exists(path))
-            {
-                req = {{"statusCode", 404}, {"error", "Class not found"}};
-                break;
-            }
-            auto cls = DAL::readJsonFile(path);
-            req = {
-                {"statusCode", 200},
-                {"title", cls.value("title", "")}};
-            break;
-        }
-        default:
-        {
-            req = {{"statusCode", 400}, {"error", "Unrecognized Classes task"}};
-            break;
-        }
-        }
-    }
-    catch (const std::exception &ex)
-    {
-        req = {
-            {"statusCode", 500},
-            {"error", ex.what()}};
-    }
-    return task;
-}
-
-// ---------------------------------------------------------
-// Subfunction: handleNotesTask
-// ---------------------------------------------------------
-static F_Task handleNotesTask(F_Task &task)
-{
-    auto &req = task.data_;
-
-    try
-    {
-        switch (task.type_)
-        {
-        case F_TaskType::POST_UPLOAD_NOTE:
-        case F_TaskType::CREATE_NOTE: // If you keep CREATE_NOTE distinct
-        {
-            // POST /api/me/classes/{classId}/upload-note
-            // Expect: {"userId", "classId", "noteFile", "title" (optional)}
-            if (!req.contains("userId") || !req.contains("classId") || !req.contains("noteFile"))
-            {
-                req = {{"statusCode", 400}, {"error", "Missing required fields"}};
-                break;
-            }
-            // Validate user is in the class or an owner if needed
-            // Then physically store the note or merge it.
-            // For demonstration, we do:
-            //   DAL::writeFile("notes/note_...", theContent);
-            //   Then update the big note if we want
-
-            req = {
-                {"statusCode", 201},
-                {"message", "Note uploaded and merged"},
-                {"updated", true}};
-            break;
-        }
-
-        case F_TaskType::PUT_BIGNOTE_EDIT:
-        case F_TaskType::EDIT_NOTE: // If you keep EDIT_NOTE distinct
-        {
-            // PUT /api/me/classes/{classId}/bigNote/edit-note
-            // Expect: {"userId", "classId", "content": {...}, "title"?}
-            if (!req.contains("userId") || !req.contains("classId") || !req.contains("content"))
-            {
-                req = {{"statusCode", 400}, {"error", "Missing userId, classId, or content"}};
-                break;
-<<<<<<< HEAD
-            case EDIT_NOTE:
-                std::cout << "[Worker] Processing EDIT_NOTE task.\n";
-                Core::editBNote(prioritizedTask.task.noteID,
-                               prioritizedTask.task.userID,
-                               prioritizedTask.task.noteData);
-=======
-            }
-            // Suppose we update a JSON file for "classId"
-            std::string path = "class_" + std::string(req["classId"]) + ".json";
-            if (!std::filesystem::exists(path))
-            {
-                req = {{"statusCode", 404}, {"error", "Class not found"}};
->>>>>>> 5487da20
-                break;
-            }
-            auto cls = DAL::readJsonFile(path);
-
-            // If a title is provided:
-            if (req.contains("title"))
-            {
-                cls["title"] = req["title"];
-            }
-            // Flatten "content" into a single text or store structure
-            auto content = req["content"];
-            if (content.contains("text"))
-            {
-                cls["bigNote"] = content["text"];
-            }
-            // Possibly handle "sections" if present
-
-            // Update "bigNoteUpdated" timestamp
-            auto now = std::chrono::system_clock::to_time_t(std::chrono::system_clock::now());
-            std::stringstream ss;
-            ss << std::put_time(std::localtime(&now), "%Y-%m-%dT%H:%M:%S");
-            cls["bigNoteUpdated"] = ss.str();
-
-            // Save the file
-            DAL::writeJsonFile(cls);
-
-            // Return success
-            req = {
-                {"statusCode", 200},
-                {"message", "Big note updated"},
-                {"lastUpdated", ss.str()}};
-            break;
-        }
-
-        case F_TaskType::GET_BIGNOTE_HISTORY:
-        {
-            // GET /api/me/classes/{classId}/bigNote/history
-            // Suppose we store note edits in "note_history_<classId>.json"
-            // or in your DB. Let's do a simple file approach:
-            if (!req.contains("userId") || !req.contains("classId"))
-            {
-                req = {{"statusCode", 401}, {"error", "Missing userId or classId"}};
-                break;
-            }
-            std::string classIdStr = req["classId"];
-            std::string histPath = "note_history_" + classIdStr + ".json";
-            if (!std::filesystem::exists(histPath))
-            {
-                // Possibly means no edits yet
-                req = {
-                    {"statusCode", 404},
-                    {"error", "No edit history found"}};
-                break;
-            }
-            auto histData = DAL::readJsonFile(histPath);
-            // Expecting an array under "history" or something
-            json history = histData.value("history", json::array());
-
-            req = {
-                {"statusCode", 200},
-                {"history", history}};
-            break;
-        }
-
-        case F_TaskType::GET_BIGNOTE_EXPORT:
-        {
-            // GET /api/me/classes/{classId}/bigNote/export
-            if (!req.contains("userId") || !req.contains("classId"))
-            {
-                req = {{"statusCode", 401}, {"error", "Missing userId or classId"}};
-                break;
-            }
-            std::string format = req.value("format", "PDF");
-            if (format != "PDF" && format != "Markdown")
-            {
-                req = {{"statusCode", 400}, {"error", "Invalid export format"}};
-                break;
-            }
-            // In real code, you'd generate the file/binary and return or store it
-            // For demonstration, just return a message
-            req = {
-                {"statusCode", 200},
-                {"message", "Big note exported as " + format}};
-            break;
-        }
-
-        default:
-        {
-            req = {{"statusCode", 400}, {"error", "Unrecognized Notes task"}};
-            break;
-        }
-        }
-    }
-    catch (const std::exception &ex)
-    {
-        req = {
-            {"statusCode", 500},
-            {"error", ex.what()}};
-    }
-
-    return task;
-}
-
-// ---------------------------------------------------------
-// Dispatcher Methods (Threading, Queuing)
-// ---------------------------------------------------------
 Dispatcher::Dispatcher(ipc::FifoChannel &in, ipc::FifoChannel &out, const unsigned int numThreads)
     : in_(in), out_(out), running_(true)
 {
-    // Initially read one task from 'in' for a handshake
+    // pong the gateway
     F_Task task;
     in_.read(task);
 
@@ -833,38 +45,40 @@
 
 void Dispatcher::createThreadPool(const unsigned int numThreads)
 {
+    // reserve space in the vector
     threadPool_.reserve(numThreads);
-    for (unsigned int i = 0; i < numThreads; i++)
+
+    // create the worker threads
+    for (int i = 0; i < numThreads; i++)
     {
         threadPool_.emplace_back(&Dispatcher::processInboundTasks, this, i);
     }
 }
 
+// Worker thread function to process tasks
 void Dispatcher::processInboundTasks(int threadId)
 {
     logger::logS("Worker thread ", threadId, " started");
-
+    
     while (running_)
     {
-<<<<<<< HEAD
-        std::cout << "[Dispatcher] Processing special CREATE_NOTE task exclusively.\n";
-        Core::createBigNote(task.noteID, task.userID, task.noteData, "Default Title");
-        std::cout << "[Dispatcher] Special CREATE_NOTE task completed.\n";
-=======
         F_Task task;
         bool hasTask = false;
-
-        // Acquire lock and wait for a task
+        
+        // Get a task from the queue
         {
             std::unique_lock<std::mutex> lock(taskMutex_);
-            taskCV_.wait(lock, [this]()
-                         { return !taskQueue_.empty() || !running_; });
-
+            
+            // Wait until there's a task or we're shutting down
+            taskCV_.wait(lock, [this]() { 
+                return !taskQueue_.empty() || !running_; 
+            });
+            
+            // If we're shutting down and there are no tasks, exit
             if (!running_ && taskQueue_.empty())
                 break;
-
-            if (!taskQueue_.empty())
-            {
+                
+            if (!taskQueue_.empty()) {
                 task = taskQueue_.top();
                 taskQueue_.pop();
                 hasTask = true;
@@ -872,34 +86,34 @@
                 logger::logS("Thread ", threadId, " picked up task of type: ", task.type_);
             }
         }
-
-        // Process outside the lock
-        if (hasTask)
-        {
+        
+        // Process the task outside the lock
+        if (hasTask) {
             F_Task response = processTask(task);
             out_.send(response);
             logger::logS("Thread ", threadId, " completed task");
         }
->>>>>>> 5487da20
     }
-
+    
     logger::logS("Worker thread ", threadId, " shutting down");
 }
 
+// Start the listening process
 void Dispatcher::start()
 {
-    // Main loop to read tasks from 'in_'
+    // main loop to read from input
     while (running_)
     {
         F_Task task;
         in_.read(task);
-
+        
         logger::log("Task received at dispatch!");
 
-        // If syskill, shut down
+        // if it's a syskill task
         if (task.type_ == F_TaskType::SYSKILL)
         {
-            logger::log("Dispatch received kill signal.");
+            logger::log("Dispatch recieved kill signal.");
+            // Signal threads to shut down
             {
                 std::unique_lock<std::mutex> lock(taskMutex_);
                 running_ = false;
@@ -908,37 +122,37 @@
             break;
         }
 
-        // Enqueue the task
+        // Add the task to the queue for worker threads
         {
             std::unique_lock<std::mutex> lock(taskMutex_);
-            // If queue size >= # of threads, we drop (server busy)
-            if (taskQueue_.size() >= threadPool_.size())
-            {
+            
+            // Check if we're at max capacity
+            if (taskQueue_.size() >= threadPool_.size()) {
                 logger::log("WARN: Server too busy, dropping request...");
+                // Release lock before sending response
                 lock.unlock();
-
+                
+                // Return a message that the server is busy and the task was dropped
                 F_Task response(F_TaskType::ERROR);
                 response.data_ = {
-                    {"error", "Server busy! Request dropped, please try again later."}};
+                    {"error", "Server busy! Request dropped, please try again later."}
+                };
                 out_.send(response);
-            }
-            else
-            {
+            } else {
+                // Add task to queue and notify a waiting thread
                 taskQueue_.push(task);
                 taskCV_.notify_one();
                 logger::log("Task added to queue");
             }
         }
     }
-
-    // Join worker threads
-    for (auto &thread : threadPool_)
-    {
-        if (thread.joinable())
-        {
+    
+    // Wait for all threads to finish
+    for (auto& thread : threadPool_) {
+        if (thread.joinable()) {
             thread.join();
         }
     }
-
+    
     logger::log("Dispatcher shut down");
 }