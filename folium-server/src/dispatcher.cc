--- conflicted
+++ resolved
@@ -12,71 +12,6 @@
 #include "core.h"
 #include "fifo_channel.h"
 
-<<<<<<< HEAD
-namespace Dispatcher {
-
-// --- Internal extended task structure ---
-// Extends the base F_Task (from f_task.h) to include parameters for note operations.
-struct ExtendedTask : public F_Task {
-    int noteID;
-    int userID;
-    std::string noteData;
-    
-    ExtendedTask(Task_Type t, int nID, int uID, const std::string& data)
-      : noteID(nID), userID(uID), noteData(data) {
-          type = t;
-          progress = 0;
-          is_done = false;
-          thread_id = 0;
-      }
-};
-
-// --- Function to return a static priority for each task type ---
-int getStaticPriority(Task_Type type) {
-    // Arbitrary static priority values:
-    // Lower numbers mean higher priority.
-    switch (type) {
-        case PING:       return 5;
-        case CREATE_NOTE:return 1;  // Also special, so handled separately.
-        case EDIT_NOTE:  return 2;
-        case SING_IN:    return 3;
-        case SING_UP:    return 3;
-        case LOG_OUT:    return 4;
-        default:         return 10;
-    }
-}
-
-// --- Wrapper to attach a priority to each task ---
-struct PrioritizedTask {
-    ExtendedTask task;
-    int priority; // Lower value indicates higher priority.
-    
-    PrioritizedTask(const ExtendedTask& t, int p)
-      : task(t), priority(p) {}
-};
-
-// Comparator so that tasks with lower numerical priority come first.
-struct TaskComparator {
-    bool operator()(const PrioritizedTask& a, const PrioritizedTask& b) {
-        return a.priority > b.priority;
-    }
-};
-
-// --- Dispatcher Implementation ---
-class DispatcherImpl {
-public:
-    // Constructor now takes FIFO paths for requests and responses.
-    DispatcherImpl(const std::string &reqFifo, const std::string &resFifo)
-      : requestFifo(reqFifo), responseFifo(resFifo),
-        stopFlag(false), specialTaskActive(false)
-    {}
-        ~DispatcherImpl() { stop(); }
-
-    // Create the thread pool. This function corresponds to the header declaration.
-    bool createThreads(unsigned int numThreads) {
-        if (numThreads == 0) {
-            throw std::runtime_error("Number of threads must be greater than 0");
-=======
 namespace Dispatcher
 {
 
@@ -95,7 +30,6 @@
             progress = 0;
             is_done = false;
             thread_id = 0;
->>>>>>> e63d899c
         }
     };
 
@@ -123,7 +57,49 @@
         }
     }
 
-<<<<<<< HEAD
+    // --- Wrapper to attach a priority to each task ---
+    struct PrioritizedTask
+    {
+        ExtendedTask task;
+        int priority; // Lower value indicates higher priority.
+
+        PrioritizedTask(const ExtendedTask &t, int p)
+            : task(t), priority(p) {}
+    };
+
+    // Comparator so that tasks with lower numerical priority come first.
+    struct TaskComparator
+    {
+        bool operator()(const PrioritizedTask &a, const PrioritizedTask &b)
+        {
+            return a.priority > b.priority;
+        }
+    };
+
+// --- Dispatcher Implementation ---
+class DispatcherImpl {
+public:
+    // Constructor now takes FIFO paths for requests and responses.
+    DispatcherImpl(const std::string &reqFifo, const std::string &resFifo)
+      : requestFifo(reqFifo), responseFifo(resFifo),
+        stopFlag(false), specialTaskActive(false)
+    {}
+        ~DispatcherImpl() { stop(); }
+
+        // Create the thread pool. This function corresponds to the header declaration.
+        bool createThreads(unsigned int numThreads)
+        {
+            if (numThreads == 0)
+            {
+                throw std::runtime_error("Number of threads must be greater than 0");
+            }
+            for (unsigned int i = 0; i < numThreads; ++i)
+            {
+                threads.emplace_back(&DispatcherImpl::workerThread, this);
+            }
+            return true;
+        }
+
         // Start the listener thread. The callback will be invoked for each IPC task received.
     // The FIFO paths are already stored in the object.
     void startListener(const std::function<void(const ipc::Task&)>& callback) {
@@ -134,92 +110,25 @@
     void addTask(const ExtendedTask& task) {
         int priority = getStaticPriority(task.type);
         if (task.type == CREATE_NOTE) {
-=======
-    // --- Wrapper to attach a priority to each task ---
-    struct PrioritizedTask
-    {
-        ExtendedTask task;
-        int priority; // Lower value indicates higher priority.
-
-        PrioritizedTask(const ExtendedTask &t, int p)
-            : task(t), priority(p) {}
-    };
-
-    // Comparator so that tasks with lower numerical priority come first.
-    struct TaskComparator
-    {
-        bool operator()(const PrioritizedTask &a, const PrioritizedTask &b)
-        {
-            return a.priority > b.priority;
-        }
-    };
-
-    // --- Dispatcher Implementation ---
-    class DispatcherImpl
-    {
-    public:
-        DispatcherImpl() : stopFlag(false), specialTaskActive(false) {}
-        ~DispatcherImpl() { stop(); }
-
-        // Create the thread pool. This function corresponds to the header declaration.
-        bool createThreads(unsigned int numThreads)
-        {
-            if (numThreads == 0)
->>>>>>> e63d899c
-            {
-                throw std::runtime_error("Number of threads must be greater than 0");
-            }
-            for (unsigned int i = 0; i < numThreads; ++i)
-            {
-                threads.emplace_back(&DispatcherImpl::workerThread, this);
-            }
-            return true;
-        }
-
-        // Modified addTask: no need to pass a priority; we compute it statically.
-        void addTask(const ExtendedTask &task)
-        {
-            int priority = getStaticPriority(task.type);
-            // If the task is a CREATE_NOTE, treat it as a special task.
-            if (task.type == CREATE_NOTE)
-            {
-                {
-                    std::unique_lock<std::mutex> lock(queueMutex);
-                    specialTaskActive = true; // Stall other tasks.
-                }
-                // Process the special task in its own thread (blocking until complete).
-                std::thread specialThread(&DispatcherImpl::processSpecialTask, this, task);
-                specialThread.join();
-                {
-                    std::unique_lock<std::mutex> lock(queueMutex);
-                    specialTaskActive = false;
-                }
-                cv.notify_all();
-            }
-<<<<<<< HEAD
+            {
+                std::unique_lock<std::mutex> lock(queueMutex);
+                specialTaskActive = true;  // Stall other tasks.
+            }
             // Process special task in its own temporary thread.
             std::thread specialThread(&DispatcherImpl::processSpecialTask, this, task);
             specialThread.join();
-=======
-            else
->>>>>>> e63d899c
-            {
-                // For all other tasks, push them into the priority queue.
+            {
                 std::unique_lock<std::mutex> lock(queueMutex);
-                taskQueue.push(PrioritizedTask(task, priority));
-                cv.notify_one();
-            }
-<<<<<<< HEAD
+                specialTaskActive = false;
+            }
             cv.notify_all();
         } else {
             std::unique_lock<std::mutex> lock(queueMutex);
             taskQueue.push(PrioritizedTask(task, priority));
             cv.notify_one();
-=======
->>>>>>> e63d899c
-        }
-
-<<<<<<< HEAD
+        }
+    }
+
 private:
     // Listener function that continuously reads IPC tasks.
     void listen(const std::function<void(const ipc::Task&)>& callback) {
@@ -242,58 +151,24 @@
 
                 ipcTask.completed = true;
                 responseChannel.send(ipcTask);
-=======
-        // New function: Listens for incoming tasks via a FIFO channel.
-        // This function opens a FIFO for reading requests and another for sending responses.
-        // It loops forever, reading a Task from the request FIFO, dispatching it, and then sending back a response.
-        void listen(const std::string &reqFifoPath, const std::string &resFifoPath)
-        {
-            // Create FIFO channels for requests and responses.
-            ipc::FifoChannel requestChannel(reqFifoPath, O_RDONLY, true);
-            ipc::FifoChannel responseChannel(resFifoPath, O_WRONLY, true);
-
-            ipc::Task ipcTask;
-            while (true)
-            {
-                // Block until a task is received via the FIFO.
-                if (requestChannel.read(ipcTask))
-                {
-                    std::cout << "[Dispatcher] Received IPC Task: ";
-                    ipcTask.print();
-                    // Convert ipc::Task to ExtendedTask.
-                    // (In a real system, you’d parse payload to determine type and parameters.)
-                    // Here we use task.id as an example to pick a type:
-                    Task_Type type = static_cast<Task_Type>(ipcTask.id);
-                    ExtendedTask extTask(type, ipcTask.id, 0, ipcTask.payload);
-                    // Dispatch the task using our addTask function.
-                    addTask(extTask);
-                    // After processing, mark the IPC task as completed and send it back.
-                    ipcTask.completed = true;
-                    responseChannel.send(ipcTask);
-                }
->>>>>>> e63d899c
-            }
-        }
+            }
+        }
+    }
 
         // New function: Start the listener on a separate thread.
-<<<<<<< HEAD
-    void start(const std::string& reqFifoPath, const std::string& resFifoPath) {
-        std::thread listenerThread(&DispatcherImpl::listen, this, reqFifoPath, resFifoPath);
-        // Detach so that the listener runs in the background.
-        listenerThread.detach();
-    }
-
-    // Stop the dispatcher: signal stop, join worker threads and listener thread.
-    void stop() {
-=======
         void start(const std::string &reqFifoPath, const std::string &resFifoPath)
->>>>>>> e63d899c
         {
             std::thread listenerThread(&DispatcherImpl::listen, this, reqFifoPath, resFifoPath);
             // Detach so that the listener runs in the background.
             listenerThread.detach();
         }
-<<<<<<< HEAD
+
+    // Stop the dispatcher: signal stop, join worker threads and listener thread.
+    void stop() {
+        {
+            std::unique_lock<std::mutex> lock(queueMutex);
+            stopFlag = true;
+        }
         cv.notify_all();
         for (auto &t : threads) {
             if (t.joinable()) t.join();
@@ -301,23 +176,6 @@
         if (listenerThread.joinable())
             listenerThread.join();
     }
-=======
->>>>>>> e63d899c
-
-        // Stop the dispatcher and join all threads.
-        void stop()
-        {
-            {
-                std::unique_lock<std::mutex> lock(queueMutex);
-                stopFlag = true;
-            }
-            cv.notify_all();
-            for (auto &t : threads)
-            {
-                if (t.joinable())
-                    t.join();
-            }
-        }
 
     private:
         // Worker thread function: processes tasks from the queue.
