--- conflicted
+++ resolved
@@ -122,34 +122,6 @@
         }
     }
 
-<<<<<<< HEAD
-    // New function: Listens for incoming tasks via a FIFO channel.
-    // This function opens a FIFO for reading requests and another for sending responses.
-    // It loops forever, reading a Task from the request FIFO, dispatching it, and then sending back a response.
-    void listen(const std::string& reqFifoPath, const std::string& resFifoPath) {
-        // Create FIFO channels for requests and responses.
-        ipc::FifoChannel requestChannel(reqFifoPath, O_RDONLY, true);
-        ipc::FifoChannel responseChannel(resFifoPath, O_WRONLY, true);
-        
-        // ipc::Task ipcTask;
-        // while (true) {
-        //     // Block until a task is received via the FIFO.
-        //     if (requestChannel.read(ipcTask)) {
-        //         std::cout << "[Dispatcher] Received IPC Task: ";
-        //         ipcTask.print();
-        //         // Convert ipc::Task to ExtendedTask.
-        //         // (In a real system, you’d parse payload to determine type and parameters.)
-        //         // Here we use task.id as an example to pick a type:
-        //         Task_Type type = static_cast<Task_Type>(ipcTask.id);
-        //         ExtendedTask extTask(type, ipcTask.id, 0, ipcTask.payload);
-        //         // Dispatch the task using our addTask function.
-        //         addTask(extTask);
-        //         // After processing, mark the IPC task as completed and send it back.
-        //         ipcTask.completed = true;
-        //         responseChannel.send(ipcTask);
-        //     }
-        // }
-=======
     // Listener function that continuously reads IPC tasks.
     void DispatcherImpl::listen(const std::function<void(const ipc::Task &)> &callback)
     {
@@ -174,7 +146,6 @@
                 responseFifo.send(ipcTask);
             }
         }
->>>>>>> e9e25d9a
     }
 
     // New function: Start the listener on a separate thread.
@@ -221,30 +192,6 @@
             }
 
             // Process task based on type.
-<<<<<<< HEAD
-            switch (prioritizedTask.task.type) {
-                case PING:
-                    std::cout << "[Worker] Processing PING task. Responding with PONG.\n";
-                    break;
-                case EDIT_NOTE:
-                    std::cout << "[Worker] Processing EDIT_NOTE task.\n";
-                    Core::editBigNote(prioritizedTask.task.noteID,
-                                   prioritizedTask.task.userID,
-                                   prioritizedTask.task.noteData);
-                    break;
-                case SING_IN:
-                    // Process sign-in...
-                    break;
-                case SING_UP:
-                    // Process sign-up...
-                    break;
-                case LOG_OUT:
-                    // Process log-out...
-                    break;
-                default:
-                    std::cout << "[Worker] Unknown task type received.\n";
-                    break;
-=======
             switch (prioritizedTask.task.type)
             {
             case PING:
@@ -268,7 +215,6 @@
             default:
                 std::cout << "[Worker] Unknown task type received.\n";
                 break;
->>>>>>> e9e25d9a
             }
         }
     }
