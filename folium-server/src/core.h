/**
 * @file core.h
 * @brief Core functionality for managing notes in the Folium server.
 *
 * This file defines the core operations for handling notes, including
 * retrieval, creation, updating, and editing. 
 * 
 * These functions are the "core" (hence the name)
 * for the server's note management system and ensure proper interaction
 * with the database or storage layer.
 */

<<<<<<< HEAD
 #ifndef FOLSERV_CORE_H_
 #define FOLSERV_CORE_H_
 
 // Core functionality for the Folium server
 #include <iostream>
 #include <string>
 #include <vector>
 #include <map>
 #include <nlohmann/json.hpp>
 
 namespace Core
 {
     /**
      * @brief Retrieves the big note for a specific class
      * @param classId The ID of the class
      * @param userId The ID of the requesting user (for access verification)
      * @return A string containing the note content (could be JSON formatted)
      */
    nlohmann::json getBigNote(int classId, int userId);
     
     /**
      * @brief Uploads and integrates a new note into a class's big note
      * @param classId The ID of the class
      * @param userId The ID of the user uploading the note
      * @param filePath Path to the uploaded file
      * @param title Optional title for the note
      * @return True if the upload and integration was successful
      */
     bool uploadNote(int classId, int userId, const std::string& filePath, const std::string& title = "");
     
     /**
      * @brief Directly edits the content of a class's big note
      * @param classId The ID of the class
      * @param userId The ID of the user editing the note
      * @param content The new content for the note
      * @param title Optional new title for the note
      * @return True if the edit was successful
      */
     bool editBigNote(int classId, int userId, const std::string& content, const std::string& title = "");
     
     /**
      * @brief Creates a new big note for a class (internal use, typically called by uploadNote for first-time uploads)
      * @param classId The ID of the class
      * @param userId The ID of the creator
      * @param content Initial content for the note
      * @param title Initial title for the note
      * @return True if creation was successful
      */
     bool createBigNote(int classId, int userId, const std::string& content, const std::string& title);
 }
 
 #endif // FOLSERV_CORE_H_
=======
#ifndef FOLSERV_CORE_H_
#define FOLSERV_CORE_H_

// Core functionality for the Folium server
#include <iostream>
#include <condition_variable>

namespace core
{
    std::string getNote(int noteID, int userID);                          // Retrieve data by ID
    void updateNote(int noteID, const std::string &noteDATA);             // Update data by ID
    void createNote(int noteID, int userID, const std::string &noteDATA); // Create new data
    void editNote(int noteID, int userID, const std::string &noteDATA);   // Edit data by ID
}

#endif // FOLSERV_CORE_H_
>>>>>>> 5487da20
<|MERGE_RESOLUTION|>--- conflicted
+++ resolved
@@ -10,7 +10,6 @@
  * with the database or storage layer.
  */
 
-<<<<<<< HEAD
  #ifndef FOLSERV_CORE_H_
  #define FOLSERV_CORE_H_
  
@@ -62,22 +61,4 @@
      bool createBigNote(int classId, int userId, const std::string& content, const std::string& title);
  }
  
- #endif // FOLSERV_CORE_H_
-=======
-#ifndef FOLSERV_CORE_H_
-#define FOLSERV_CORE_H_
-
-// Core functionality for the Folium server
-#include <iostream>
-#include <condition_variable>
-
-namespace core
-{
-    std::string getNote(int noteID, int userID);                          // Retrieve data by ID
-    void updateNote(int noteID, const std::string &noteDATA);             // Update data by ID
-    void createNote(int noteID, int userID, const std::string &noteDATA); // Create new data
-    void editNote(int noteID, int userID, const std::string &noteDATA);   // Edit data by ID
-}
-
-#endif // FOLSERV_CORE_H_
->>>>>>> 5487da20
+ #endif // FOLSERV_CORE_H_