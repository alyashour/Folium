#include <iostream>
#include <string>
<<<<<<< HEAD

// #include "dispatcher.h"
#include "http_gateway.h"
=======
#include <chrono>
#include <thread>
#include "auth.h"
>>>>>>> 667630aa
#include "logger.h"
#include "version.h"

using namespace std;

<<<<<<< HEAD
string ip = "127.0.0.1";
int port = 50105;
=======
std::string ip = "127.0.0.1";
std::string port = "50105";
>>>>>>> 667630aa
unsigned int num_threads = 10;

int main(void) {
  Logger::log("Starting Folium Server v" + Folium::VERSION);

<<<<<<< HEAD
  // Dispatcher::create_threads(num_threads);

  Gateway::listen(ip, port);
=======
  std::cout << "Folium Server v" << Folium::VERSION 
            << " (build " << Folium::BUILD_ID 
            << " " << Folium::BUILD_DATE << ")" << std::endl;

  // Seed default user "admin" with password "password" if not exists
  if (!Auth::check_credentials("admin", "password")) {
      if (Auth::registerUser("admin", "password")) {
          std::cout << "Default user 'admin' seeded." << std::endl;
      } else {
          std::cout << "Failed to seed default user 'admin'." << std::endl;
      }
  } else {
      std::cout << "Default user 'admin' already exists." << std::endl;
  }

  // Test login with default credentials
  if (Auth::check_credentials("admin", "password")) {
      Auth::login("admin");
      std::cout << "Login successful for 'admin'." << std::endl;
  } else {
      std::cout << "Login failed for 'admin'." << std::endl;
  }

  // Here you would typically start your HTTP server, e.g.:
  // Gateway::listen(ip, port);
>>>>>>> 667630aa

  // For demonstration, keep the server running:
  while (true) {
      std::this_thread::sleep_for(std::chrono::seconds(1));
  }

  Logger::log("Done! Closing Folium Server.");
  return 0;
}<|MERGE_RESOLUTION|>--- conflicted
+++ resolved
@@ -1,36 +1,21 @@
 #include <iostream>
 #include <string>
-<<<<<<< HEAD
-
-// #include "dispatcher.h"
-#include "http_gateway.h"
-=======
 #include <chrono>
 #include <thread>
 #include "auth.h"
->>>>>>> 667630aa
+#include "http_gateway.h"
 #include "logger.h"
 #include "version.h"
 
 using namespace std;
 
-<<<<<<< HEAD
 string ip = "127.0.0.1";
 int port = 50105;
-=======
-std::string ip = "127.0.0.1";
-std::string port = "50105";
->>>>>>> 667630aa
 unsigned int num_threads = 10;
 
 int main(void) {
   Logger::log("Starting Folium Server v" + Folium::VERSION);
 
-<<<<<<< HEAD
-  // Dispatcher::create_threads(num_threads);
-
-  Gateway::listen(ip, port);
-=======
   std::cout << "Folium Server v" << Folium::VERSION 
             << " (build " << Folium::BUILD_ID 
             << " " << Folium::BUILD_DATE << ")" << std::endl;
@@ -56,7 +41,6 @@
 
   // Here you would typically start your HTTP server, e.g.:
   // Gateway::listen(ip, port);
->>>>>>> 667630aa
 
   // For demonstration, keep the server running:
   while (true) {
