#include <atomic>
#include <thread>

#include "auth.h"
#include "http_gateway.h"
#include "logger.h"
#include "version.h"

std::string ip = "127.0.0.1";
int port = 50105;
unsigned int num_threads = 10;

int main(void)
{
    Logger::log("Starting Folium Server v" + Folium::VERSION);
    Logger::logS("Folium Server v", Folium::VERSION, " (build ", Folium::BUILD_ID, " ", Folium::BUILD_DATE, ")");

<<<<<<< HEAD
    Gateway::listen(ip, port);
=======
    gateway::Gateway gateway;
    gateway.listen(ip, port);

    // listen for input
    std::cout << "Type 'exit' to stop the server" << std::endl;
    std::string input;
    while (true) {
        std::getline(std::cin, input);

        if (input == "exit") {
            std::cout << "Exit command received. Shutting down..." << std::endl;
            gateway.stop();
            break;
        }
    }
>>>>>>> 1e4ebf04

    Logger::log("Folium Server Closed.");
    return 0;
}<|MERGE_RESOLUTION|>--- conflicted
+++ resolved
@@ -15,9 +15,6 @@
     Logger::log("Starting Folium Server v" + Folium::VERSION);
     Logger::logS("Folium Server v", Folium::VERSION, " (build ", Folium::BUILD_ID, " ", Folium::BUILD_DATE, ")");
 
-<<<<<<< HEAD
-    Gateway::listen(ip, port);
-=======
     gateway::Gateway gateway;
     gateway.listen(ip, port);
 
@@ -33,7 +30,6 @@
             break;
         }
     }
->>>>>>> 1e4ebf04
 
     Logger::log("Folium Server Closed.");
     return 0;
